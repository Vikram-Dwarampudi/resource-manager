"""
Local Kubernetes Provider
This module handles local Kubernetes resource management (minikube, local clusters).
"""

import json
import os
from datetime import datetime
from typing import Dict, List, Optional, Tuple
from kubernetes import client, config as k8s_config
from kubernetes.client.rest import ApiException

from constants import (
    PodStatus, ResourceType, DefaultValues, 
    ErrorMessages, TimeFormats, KubernetesConstants
)
from utils import map_kubernetes_status_to_user_friendly


<<<<<<< HEAD
class LocalKubernetesProvider:
    """Manages local Kubernetes resources (minikube, local clusters, or remote clusters via kubeconfig)."""
    
    def __init__(self):
        """Initialize Kubernetes client (local or remote)."""
        kubeconfig_path = os.environ.get('KUBECONFIG_REMOTE')
        try:
            if kubeconfig_path and os.path.exists(kubeconfig_path):
                print(f"Loading kubeconfig from {kubeconfig_path}")
                k8s_config.load_kube_config(config_file=kubeconfig_path)
            else:
                print("Loading default local kubeconfig")
                k8s_config.load_kube_config()
        except Exception as e:
            print(f"Failed to load kubeconfig: {e}")
            raise
        self.core_v1 = client.CoreV1Api()
        self.apps_v1 = client.AppsV1Api()
=======
class KubernetesProvider:
    """Manages Kubernetes resources with configurable connection."""
    
    def __init__(self, connection_coordinates: Dict = None):
        """Initialize Kubernetes client with connection coordinates."""
        self.connection_coordinates = connection_coordinates or {}
        self.core_v1 = None
        self.apps_v1 = None
        self._initialize_kubernetes_client()
        
    def _initialize_kubernetes_client(self):
        """Initialize Kubernetes client based on connection coordinates."""
        try:
            method = self.connection_coordinates.get("method", "local")
            
            if method == "kubeconfig":
                self._setup_kubeconfig_connection()
            elif method == "ssh":
                self._setup_ssh_connection()
            elif method == "local":
                self._setup_local_connection()
            else:
                # Fallback to local connection
                self._setup_local_connection()
                
        except Exception as e:
            print(f"Failed to initialize Kubernetes client: {e}")
            raise
    
    def _setup_kubeconfig_connection(self):
        """Setup connection using kubeconfig file."""
        try:
            kubeconfig_path = self.connection_coordinates.get("kubeconfig_path")
            
            if kubeconfig_path:
                # Expand ~ to home directory
                kubeconfig_path = os.path.expanduser(kubeconfig_path)
                
                if os.path.exists(kubeconfig_path):
                    print(f"Loaded kubeconfig from: {kubeconfig_path}")
                else:
                    raise Exception(f"Kubeconfig file not found: {kubeconfig_path}")
            else:
                print("Loaded default kubeconfig")
            
            # Configure insecure TLS if specified
            if self.connection_coordinates.get("insecure_skip_tls_verify", False):
                self._configure_insecure_client()
            else:
                # Load kubeconfig normally
                if kubeconfig_path:
                    k8s_config.load_kube_config(config_file=kubeconfig_path)
                else:
                    k8s_config.load_kube_config()
                self.core_v1 = client.CoreV1Api()
                self.apps_v1 = client.AppsV1Api()
                
        except Exception as e:
            print(f"Failed to setup kubeconfig connection: {e}")
            raise
    
    def _setup_ssh_connection(self):
        """Setup connection via SSH to remote server."""
        try:
            # This would implement SSH-based connection
            # For now, fall back to local connection
            print("SSH connection not implemented yet, using local connection")
            self._setup_local_connection()
        except Exception as e:
            print(f"Failed to setup SSH connection: {e}")
            raise
    
    def _setup_local_connection(self):
        """Setup local Kubernetes connection."""
        try:
            k8s_config.load_kube_config()
            self.core_v1 = client.CoreV1Api()
            self.apps_v1 = client.AppsV1Api()
            print("Using local Kubernetes connection")
        except Exception as e:
            print(f"Failed to setup local connection: {e}")
            raise
    
    def _configure_insecure_client(self):
        """Configure Kubernetes client to skip TLS verification."""
        try:
            # Load kubeconfig into configuration
            kubeconfig_path = self.connection_coordinates.get("kubeconfig_path")
            if kubeconfig_path:
                kubeconfig_path = os.path.expanduser(kubeconfig_path)
                if os.path.exists(kubeconfig_path):
                    # Load kubeconfig into configuration
                    configuration = k8s_config.load_kube_config(config_file=kubeconfig_path)
                else:
                    raise Exception(f"Kubeconfig file not found: {kubeconfig_path}")
            else:
                # Use default kubeconfig
                configuration = k8s_config.load_kube_config()
            
            # If configuration is None, create a new one
            if configuration is None:
                configuration = client.Configuration()
            
            # Configure insecure settings
            configuration.verify_ssl = False
            # Remove assert_hostname as it's not supported in newer versions
            # configuration.assert_hostname = False
            
            # Create API client with updated configuration
            self.core_v1 = client.CoreV1Api(api_client=client.ApiClient(configuration))
            self.apps_v1 = client.AppsV1Api(api_client=client.ApiClient(configuration))
            
            print("✅ Configured insecure TLS for connection")
            
        except Exception as e:
            print(f"Warning: Could not configure insecure TLS: {e}")
            # Fall back to standard client creation
            self.core_v1 = client.CoreV1Api()
            self.apps_v1 = client.AppsV1Api()
>>>>>>> 0173d878
        
    def get_servers_with_pods(self) -> List[Dict]:
        """
        Get local Kubernetes nodes and their pods.
        
        Returns:
            List of local Kubernetes nodes with pods
        """
        try:
            nodes = self.core_v1.list_node()
            pods = self.core_v1.list_pod_for_all_namespaces()
            
            # Create node list
            node_list = []
            for i, node in enumerate(nodes.items):
                node_info = {
                    "id": f"node-{i+1:02d}",
                    "name": node.metadata.name,
                    "ip": node.status.addresses[0].address if node.status.addresses else "N/A",
                    "status": "Online" if node.status.conditions[-1].type == "Ready" else "Offline",
                    "resources": self._extract_node_resources(node),
                    "pods": []
                }
                node_list.append(node_info)
            
            # Assign pods to nodes
            for pod in pods.items:
                pod_info = self._extract_pod_info(pod)
                if pod_info:
                    # Find the node this pod is running on
                    node_name = pod.spec.node_name
                    if node_name:
                        # Pod is assigned to a node
                        node_index = self._get_node_index(node_name, node_list)
                        if node_index is not None:
                            node_list[node_index]['pods'].append(pod_info)
                    else:
                        # Pod is pending (not assigned to a node yet) - assign to first node
                        if node_list:
                            node_list[0]['pods'].append(pod_info)
            
            # Update available resources for each node
            for node in node_list:
                self._update_available_resources(node)
            
            return node_list
            
        except ApiException as e:
            print(f"Error getting local Kubernetes data: {e}")
            return []
    
    def _extract_node_resources(self, node) -> Dict:
        """
        Extract resource information from a local Kubernetes node.
        
        Args:
            node: Kubernetes node object
            
        Returns:
            Dictionary with total and available resources
        """
        capacity = node.status.capacity
        allocatable = node.status.allocatable
        
        # Convert to our format
        total = {
            "cpus": int(capacity.get("cpu", 0)),
            "ram_gb": self._parse_memory(capacity.get("memory", "0")),
            "storage_gb": self._parse_memory(capacity.get("ephemeral-storage", "0")),
            "gpus": int(capacity.get("nvidia.com/gpu", 0))
        }
        
        available = {
            "cpus": int(allocatable.get("cpu", 0)),
            "ram_gb": self._parse_memory(allocatable.get("memory", "0")),
            "storage_gb": self._parse_memory(allocatable.get("ephemeral-storage", "0")),
            "gpus": int(allocatable.get("nvidia.com/gpu", 0))
        }
        
        return {
            "total": total,
            "available": available
        }
    
    def _parse_memory(self, memory_str: str) -> int:
        """
        Parse Kubernetes memory string to GB.
        
        Args:
            memory_str: Memory string (e.g., "8Gi", "1024Mi")
            
        Returns:
            Memory in GB
        """
        if not memory_str:
            return 0
        
        memory_str = memory_str.upper()
        if memory_str.endswith('GI'):
            return int(memory_str[:-2])
        elif memory_str.endswith('MI'):
            return int(memory_str[:-2]) // 1024
        elif memory_str.endswith('KI'):
            return int(memory_str[:-2]) // (1024 * 1024)
        else:
            return int(memory_str) // (1024 * 1024 * 1024)
    
    def _extract_pod_info(self, pod) -> Optional[Dict]:
        """
        Extract pod information from Kubernetes pod object.
        
        Args:
            pod: Kubernetes pod object
            
        Returns:
            Pod information dictionary or None if invalid
        """
        try:
            # Include ALL pods regardless of namespace or status
            # Extract resources
            resources = self._extract_pod_resources(pod)
            
            # Get status
            status = self._get_pod_status(pod)
            
            return {
                "pod_id": pod.metadata.name,
                "namespace": pod.metadata.namespace,  # Add namespace information
                "server_id": f"node-{(self._get_node_index(pod.spec.node_name, []) or 0) + 1:02d}" if pod.spec.node_name else "node-01",
                "image_url": pod.spec.containers[0].image if pod.spec.containers else "unknown",
                "requested": resources,
                "owner": pod.metadata.labels.get("owner", "unknown"),
                "status": status,
                "timestamp": pod.metadata.creation_timestamp.isoformat() if pod.metadata.creation_timestamp else datetime.now().isoformat()
            }
        except Exception as e:
            print(f"Error extracting pod info: {e}")
            return None
    
    def _extract_pod_resources(self, pod) -> Dict:
        """
        Extract resource requests from pod.
        
        Args:
            pod: Kubernetes pod object
            
        Returns:
            Resource dictionary
        """
        resources = {
            "cpus": 0,
            "ram_gb": 0,
            "storage_gb": 0,
            "gpus": 0
        }
        
        for container in pod.spec.containers:
            if container.resources and container.resources.requests:
                requests = container.resources.requests
                
                # CPU
                if requests.get("cpu"):
                    cpu_str = requests["cpu"]
                    if cpu_str.endswith('m'):
                        resources["cpus"] += int(cpu_str[:-1]) // 1000
                    else:
                        resources["cpus"] += int(float(cpu_str))
                
                # Memory
                if requests.get("memory"):
                    memory_str = requests["memory"]
                    resources["ram_gb"] += self._parse_memory(memory_str)
                
                # Storage
                if requests.get("ephemeral-storage"):
                    storage_str = requests["ephemeral-storage"]
                    resources["storage_gb"] += self._parse_memory(storage_str)
                
                # GPUs
                if requests.get("nvidia.com/gpu"):
                    resources["gpus"] += int(requests["nvidia.com/gpu"])
        
        return resources
    
    def _get_pod_status(self, pod) -> str:
        """
        Get user-friendly pod status.
        
        Args:
            pod: Kubernetes pod object
            
        Returns:
            User-friendly status string
        """
        if not pod.status:
            return PodStatus.UNKNOWN.value
        
        phase = pod.status.phase
        if phase == "Running":
            return PodStatus.ONLINE.value
        elif phase == "Pending":
            return PodStatus.PENDING.value
        elif phase == "Failed":
            return PodStatus.FAILED.value
        elif phase == "Succeeded":
            return PodStatus.ONLINE.value
        else:
            return PodStatus.UNKNOWN.value
    
    def _get_node_index(self, node_name: str, node_list: List[Dict]) -> Optional[int]:
        """
        Get node index by name.
        
        Args:
            node_name: Name of the node
            node_list: List of nodes
            
        Returns:
            Node index or None if not found
        """
        for i, node in enumerate(node_list):
            if node.get("name") == node_name:
                return i
        return None
    
    def _update_available_resources(self, node: Dict):
        """
        Update available resources based on running pods.
        
        Args:
            node: Node dictionary to update
        """
        total = node['resources']['total']
        available = node['resources']['available'].copy()
        
        # Subtract pod resources
        for pod in node.get('pods', []):
            requested = pod.get('requested', {})
            for key in ['cpus', 'ram_gb', 'storage_gb', 'gpus']:
                available[key] = max(0, available[key] - requested.get(key, 0))
        
        node['resources']['available'] = available

    def create_pod_with_service(self, pod_data: Dict) -> Dict:
        """
        Create a pod with associated service for external access.
        
        Args:
            pod_data: Pod configuration data
            
        Returns:
            Dictionary with pod and service information
        """
        try:
            # Extract port configuration
            container_port = pod_data.get('container_port', 80)
            service_port = pod_data.get('service_port', 80)
            expose_service = pod_data.get('expose_service', False)
            
            # Create pod
            pod_name = pod_data['PodName']
            pod_result = self._extract_pod_info_from_data(pod_data)
            
            # Create service if requested
            service_info = None
            if expose_service:
                service_info = self._create_service_for_pod(pod_name, container_port, service_port)
            
            return {
                'pod': pod_result,
                'service': service_info,
                'access_url': service_info.get('access_url') if service_info else None
            }
            
        except Exception as e:
            print(f"Error creating pod with service: {e}")
            return {'error': str(e)}
    
    def _create_service_for_pod(self, pod_name: str, container_port: int, service_port: int) -> Dict:
        """
        Create a Kubernetes service for pod external access.
        
        Args:
            pod_name: Name of the pod
            container_port: Port inside the container
            service_port: Port for the service
            
        Returns:
            Service information dictionary
        """
        try:
            # Create service object
            service = client.V1Service(
                metadata=client.V1ObjectMeta(
                    name=f"{pod_name}-service",
                    labels={"app": pod_name}
                ),
                spec=client.V1ServiceSpec(
                    type="NodePort",
                    selector={"app": pod_name},
                    ports=[
                        client.V1ServicePort(
                            port=service_port,
                            target_port=container_port,
                            node_port=self._get_available_node_port()
                        )
                    ]
                )
            )
            
            # Create service in Kubernetes
            created_service = self.core_v1.create_namespaced_service(
                namespace="default",
                body=service
            )
            
            # Get access URL
            access_url = self._get_service_access_url(created_service)
            
            return {
                'name': created_service.metadata.name,
                'type': created_service.spec.type,
                'port': service_port,
                'node_port': created_service.spec.ports[0].node_port,
                'access_url': access_url
            }
            
        except Exception as e:
            print(f"Error creating service: {e}")
            return {'error': str(e)}
    
    def _get_available_node_port(self) -> int:
        """
        Get an available NodePort in the valid range.
        
        Returns:
            Available NodePort number
        """
        # Simple implementation - use a random port in valid range
        import random
        return random.randint(30000, 32767)
    
    def _get_service_access_url(self, service) -> str:
        """
        Generate access URL for the service.
        
        Args:
            service: Kubernetes service object
            
        Returns:
            Access URL string
        """
        try:
            # For local Kubernetes, use minikube service URL
            node_port = service.spec.ports[0].node_port
            return f"http://localhost:{node_port}"
        except Exception:
            return "Access URL not available"
    
    def _extract_pod_info_from_data(self, pod_data: Dict) -> Dict:
        """
        Extract pod information from pod data.
        
        Args:
            pod_data: Pod configuration data
            
        Returns:
            Pod information dictionary
        """
        return {
            'pod_id': pod_data['PodName'],
            'image_url': pod_data.get('image_url', 'nginx:latest'),
            'requested': pod_data.get('Resources', {}),
            'owner': pod_data.get('Owner', 'unknown'),
            'status': 'starting',
            'timestamp': datetime.utcnow().strftime(TimeFormats.ISO_FORMAT)
        } <|MERGE_RESOLUTION|>--- conflicted
+++ resolved
@@ -17,26 +17,6 @@
 from utils import map_kubernetes_status_to_user_friendly
 
 
-<<<<<<< HEAD
-class LocalKubernetesProvider:
-    """Manages local Kubernetes resources (minikube, local clusters, or remote clusters via kubeconfig)."""
-    
-    def __init__(self):
-        """Initialize Kubernetes client (local or remote)."""
-        kubeconfig_path = os.environ.get('KUBECONFIG_REMOTE')
-        try:
-            if kubeconfig_path and os.path.exists(kubeconfig_path):
-                print(f"Loading kubeconfig from {kubeconfig_path}")
-                k8s_config.load_kube_config(config_file=kubeconfig_path)
-            else:
-                print("Loading default local kubeconfig")
-                k8s_config.load_kube_config()
-        except Exception as e:
-            print(f"Failed to load kubeconfig: {e}")
-            raise
-        self.core_v1 = client.CoreV1Api()
-        self.apps_v1 = client.AppsV1Api()
-=======
 class KubernetesProvider:
     """Manages Kubernetes resources with configurable connection."""
     
@@ -156,7 +136,6 @@
             # Fall back to standard client creation
             self.core_v1 = client.CoreV1Api()
             self.apps_v1 = client.AppsV1Api()
->>>>>>> 0173d878
         
     def get_servers_with_pods(self) -> List[Dict]:
         """
